--- conflicted
+++ resolved
@@ -21,191 +21,95 @@
 if "address" not in st.session_state:
     st.session_state.address = ""
 
-<<<<<<< HEAD
-# --- MAPPING DICTIONARIES (kept for consistency if needed) ---
+# --- MAPPING DICTIONARIES FOR READABILITY ---
 BARIATRIC_PROCEDURE_NAMES = {
-    'SLE': 'Sleeve Gastrectomy', 'BPG': 'Gastric Bypass', 'ANN': 'Band Removal',
-    'REV': 'Other', 'ABL': 'Gastric Banding'
-=======
-# --- MAPPING DICTIONARIES ---
-BARIATRIC_PROCEDURE_NAMES = {
-    'SLE': 'Sleeve Gastrectomy',
-    'BPG': 'Gastric Bypass',
-    'ANN': 'Band Removal',
-    'REV': 'Other',
-    'ABL': 'Gastric Banding'
->>>>>>> ace2e319
+    'ABL': 'Gastric Banding',
+    'ANN': 'Ring Adjustment',
+    'BPG': 'Bypass Gastric',
+    'REV': 'Revision Surgery',
+    'SLE': 'Sleeve'
 }
 SURGICAL_APPROACH_NAMES = {
-<<<<<<< HEAD
-    'LAP': 'Open Surgery', 'COE': 'Coelioscopy', 'ROB': 'Robotic'
-=======
-    'LAP': 'Open Surgery',
     'COE': 'Coelioscopy',
+    'LAP': 'Laparoscopy',
     'ROB': 'Robotic'
->>>>>>> ace2e319
 }
 
 # --- 3. Load and Prepare Data ---
 @st.cache_data
-def load_data(path="flattened_v3.csv"):
-<<<<<<< HEAD
-=======
+def load_data(path="flattened_v3.csv"): # UPDATED: Using the new flattened file
     """
     Loads and cleans the final FLAT denormalized hospital data with robust type conversion.
     """
->>>>>>> ace2e319
     try:
         df = pd.read_csv(path)
         df.rename(columns={
             'id': 'ID', 'rs': 'Hospital Name', 'statut': 'Status', 'ville': 'City',
             'revision_surgeries_n': 'Revision Surgeries (N)', 'revision_surgeries_pct': 'Revision Surgeries (%)'
         }, inplace=True)
-<<<<<<< HEAD
-        df['Status'] = df['Status'].astype(str).str.strip().str.lower()
-        status_mapping = {
-            'private not-for-profit': 'private-non-profit', 'public': 'public', 'private for profit': 'private-for-profit'
-        }
-        df['Status'] = df['Status'].map(status_mapping)
-        numeric_cols = [
-            'Revision Surgeries (N)', 'total_procedures_period', 'annee', 'total_procedures_year',
-            'university', 'cso', 'LAB_SOFFCO', 'latitude', 'longitude', 'Revision Surgeries (%)'
+
+        # Define all columns that should be numeric
+        numeric_int_cols = [
+            'Revision Surgeries (N)', 'total_procedures_period', 'annee',
+            'total_procedures_year', 'university', 'cso', 'LAB_SOFFCO'
         ] + list(BARIATRIC_PROCEDURE_NAMES.keys()) + list(SURGICAL_APPROACH_NAMES.keys())
-        for col in numeric_cols:
+        
+        numeric_float_cols = ['latitude', 'longitude', 'Revision Surgeries (%)']
+
+        # Clean and convert integer columns
+        for col in numeric_int_cols:
+            if col in df.columns:
+                df[col] = pd.to_numeric(df[col], errors='coerce').fillna(0).astype(int)
+        
+        # Clean and convert float columns
+        for col in numeric_float_cols:
             if col in df.columns:
                 df[col] = pd.to_numeric(df[col], errors='coerce').fillna(0)
+        
+        # Ensure geographic text columns are strings
         for col in ['lib_dep', 'lib_reg']:
-            if col in df.columns:
-                df[col] = df[col].astype(str).fillna('N/A')
-=======
-
-        df['Status'] = df['Status'].astype(str)
-        df['Status'] = df['Status'].str.strip().str.lower()
-        status_mapping = {
-            'private not-for-profit': 'private-non-profit',
-            'public': 'public',
-            'private for profit': 'private-for-profit'
-        }
-        df['Status'] = df['Status'].map(status_mapping)
-
-        numeric_cols = [
-            'Revision Surgeries (N)', 'total_procedures_period', 'annee',
-            'total_procedures_year', 'university', 'cso', 'LAB_SOFFCO',
-            'latitude', 'longitude', 'Revision Surgeries (%)'
-        ] + list(BARIATRIC_PROCEDURE_NAMES.keys()) + list(SURGICAL_APPROACH_NAMES.keys())
-
-        for col in numeric_cols:
-            if col in df.columns:
-                df[col] = pd.to_numeric(df[col], errors='coerce').fillna(0)
-
-        for col in ['lib_dep', 'lib_reg']:
-            if col in df.columns:
-                df[col] = df[col].astype(str).fillna('N/A')
-
->>>>>>> ace2e319
+             if col in df.columns:
+                df[col] = df[col].astype(str)
+
         df.drop_duplicates(subset=['ID', 'annee'], keep='first', inplace=True)
         df.dropna(subset=['latitude', 'longitude'], inplace=True)
         df = df[df['latitude'].between(-90, 90) & df['longitude'].between(-180, 180)]
         return df
     except FileNotFoundError:
-<<<<<<< HEAD
-        st.error(f"Fatal Error: Data file '{path}' not found.")
-        st.stop()
-    except Exception as e:
-        st.error(f"An error occurred loading data: {e}")
-=======
-        st.error(f"Fatal Error: The data file '{path}' was not found. Please make sure it's in the same directory as the script.")
-        st.stop()
-    except Exception as e:
-        st.error(f"An error occurred while loading the data: {e}")
->>>>>>> ace2e319
-        st.stop()
+        st.error(f"Fatal Error: The data file '{path}' was not found. Please make sure it's in the same directory.")
+        return pd.DataFrame()
 
 df = load_data()
-st.session_state.df = df # Store dataframe in session state to be accessible by other pages
-
-# --- 4. Main Page UI & Search Controls ---
-st.title("🏥 Navira - French Hospital Explorer")
-<<<<<<< HEAD
-st.markdown("Find specialized hospitals based on your location and criteria. Created in collaboration with Avicenne Hospital, Bobigny.")
-=======
-st.markdown("Find specialized hospitals based on your location and chosen criteria. Created in collaboration with Avicenne Hospital, Bobigny.")
->>>>>>> ace2e319
-
-_, center_col, _ = st.columns([1, 2, 1])
-with center_col:
-    with st.form(key="search_form"):
-<<<<<<< HEAD
-        address_input = st.text_input("📍 Enter your address or postal code", value=st.session_state.address, placeholder="e.g., 75019 or Paris")
-        with st.expander("Advanced Filters"):
-            radius_km = st.slider("📏 Search Radius (km)", 5, 300, 50, 5)
-            st.markdown("**Establishment Type**")
-            col1, col2 = st.columns(2)
-            is_public_non_profit = col1.checkbox("Public / Non-Profit", True)
-            is_private_for_profit = col2.checkbox("Private For-Profit", True)
-            st.markdown("**Labels & Affiliations**")
-            col3, col4, col5 = st.columns(3)
-            is_university = col3.checkbox("University Hospital")
-            is_soffco = col4.checkbox("Centre of Excellence (SOFFCO)")
-            is_health_ministry = col5.checkbox("Centre of Excellence (Health Ministry)")
-        
-        search_col, reset_col = st.columns(2)
-        submitted = search_col.form_submit_button("🔎 Search Hospitals", use_container_width=True)
-        reset_clicked = reset_col.form_submit_button("🔄 Reset", use_container_width=True)
-
-        if submitted and address_input:
+
+# --- 4. Sidebar for User Input and Filters ---
+with st.sidebar:
+    st.header("🔍 Search Controls")
+    address_input = st.text_input(
+        "📍 Enter your address or postal code",
+        value=st.session_state.address,
+        placeholder="e.g., 75019 or Paris"
+    )
+    radius_km = st.slider("📏 Search Radius (km)", min_value=5, max_value=500, value=50, step=5)
+
+    st.header("⚙️ Filter Results")
+    unique_statuses = ['All'] + sorted(df['Status'].dropna().unique().tolist())
+    selected_status = st.selectbox("Filter by Hospital Status", unique_statuses)
+
+    if st.button("🔎 Search Hospitals"):
+        if address_input:
             st.session_state.address = address_input
             st.session_state.search_triggered = True
             st.session_state.selected_hospital_id = None
-        elif submitted:
+            st.rerun()
+        else:
             st.warning("Please enter an address first.")
             st.session_state.search_triggered = False
-=======
-        address_input = st.text_input(
-            "📍 Enter your address or postal code",
-            value=st.session_state.address,
-            placeholder="e.g., 75019 or Paris"
-        )
-        
-        with st.expander("Advanced Filters"):
-            radius_km = st.slider("📏 Search Radius (km)", min_value=5, max_value=300, value=50, step=5)
-
-            st.markdown("**Establishment Type**")
-            col1, col2 = st.columns(2)
-            with col1:
-                is_public_non_profit = st.checkbox("Public / Non-Profit", value=True)
-            with col2:
-                is_private_for_profit = st.checkbox("Private For-Profit", value=True)
-
-            st.markdown("**Labels & Affiliations**")
-            col3, col4, col5 = st.columns(3)
-            with col3:
-                is_university = st.checkbox("University Hospital")
-            with col4:
-                is_soffco = st.checkbox("Centre of Excellence (SOFFCO)")
-            with col5:
-                is_health_ministry = st.checkbox("Centre of Excellence (Health Ministry)")
-        
-        search_col, reset_col = st.columns(2)
-        with search_col:
-            submitted = st.form_submit_button("🔎 Search Hospitals", use_container_width=True)
-        with reset_col:
-            reset_clicked = st.form_submit_button("🔄 Reset", use_container_width=True)
-
-        if submitted:
-            if address_input:
-                st.session_state.address = address_input
-                st.session_state.search_triggered = True
-                st.session_state.selected_hospital_id = None
-            else:
-                st.warning("Please enter an address first.")
-                st.session_state.search_triggered = False
-        
->>>>>>> ace2e319
-        if reset_clicked:
-            st.session_state.search_triggered = False
-            st.session_state.selected_hospital_id = None
-            st.session_state.address = ""
+
+    if st.button("🔄 Reset Search"):
+        st.session_state.search_triggered = False
+        st.session_state.selected_hospital_id = None
+        st.session_state.address = ""
+        st.rerun()
 
 st.markdown("---")
 
@@ -214,11 +118,7 @@
 def geocode_address(address):
     if not address: return None
     try:
-<<<<<<< HEAD
-        geolocator = Nominatim(user_agent="navira_streamlit_app_v26")
-=======
-        geolocator = Nominatim(user_agent="navira_streamlit_app_v25")
->>>>>>> ace2e319
+        geolocator = Nominatim(user_agent="navira_streamlit_app_v15")
         location = geolocator.geocode(f"{address.strip()}, France", timeout=10)
         return (location.latitude, location.longitude) if location else None
     except Exception as e:
@@ -231,31 +131,9 @@
         temp_df = df.copy()
         temp_df['Distance (km)'] = temp_df.apply(lambda row: geodesic(user_coords, (row['latitude'], row['longitude'])).km, axis=1)
         temp_df = temp_df[temp_df['Distance (km)'] <= radius_km]
-<<<<<<< HEAD
-        selected_statuses = []
-        if is_public_non_profit: selected_statuses.extend(['public', 'private-non-profit'])
-        if is_private_for_profit: selected_statuses.append('private-for-profit')
-        temp_df = temp_df[temp_df['Status'].isin(selected_statuses)]
-        if is_university: temp_df = temp_df[temp_df['university'] == 1]
-        if is_soffco: temp_df = temp_df[temp_df['LAB_SOFFCO'] == 1]
-        if is_health_ministry: temp_df = temp_df[temp_df['cso'] == 1]
-=======
-
-        selected_statuses = []
-        if is_public_non_profit:
-            selected_statuses.extend(['public', 'private-non-profit'])
-        if is_private_for_profit:
-            selected_statuses.append('private-for-profit')
-        temp_df = temp_df[temp_df['Status'].isin(selected_statuses)]
-
-        if is_university:
-            temp_df = temp_df[temp_df['university'] == 1]
-        if is_soffco:
-            temp_df = temp_df[temp_df['LAB_SOFFCO'] == 1]
-        if is_health_ministry:
-            temp_df = temp_df[temp_df['cso'] == 1]
-        
->>>>>>> ace2e319
+        if selected_status != 'All':
+            temp_df = temp_df[temp_df['Status'] == selected_status]
+        
         filtered_df = temp_df.sort_values('Distance (km)')
         st.session_state.filtered_df = filtered_df
     else:
@@ -264,186 +142,94 @@
 else:
     st.session_state.filtered_df = pd.DataFrame()
 
-<<<<<<< HEAD
-# --- 6. Display Results: Map and List ---
-if st.session_state.search_triggered and not st.session_state.filtered_df.empty:
-    unique_hospitals_df = st.session_state.filtered_df.drop_duplicates(subset=['ID']).copy()
-    st.header(f"Found {len(unique_hospitals_df)} Hospitals")
+# --- 7. Display Results ---
+if not filtered_df.empty:
+    unique_hospitals_df = filtered_df.drop_duplicates(subset=['ID']).copy()
+
+    st.header(f"🗺️ Map of {len(unique_hospitals_df)} Found Hospitals")
+    st.info("Click on a blue hospital marker on the map to see its detailed statistics below.")
     
-    # --- Map Display ---
-    m = folium.Map(location=user_coords, zoom_start=9, tiles="CartoDB positron")
+    m = folium.Map(location=user_coords, zoom_start=9)
     folium.Marker(location=user_coords, popup="Your Location", icon=folium.Icon(icon="user", prefix="fa", color="red")).add_to(m)
+    
     marker_cluster = MarkerCluster().add_to(m)
     for idx, row in unique_hospitals_df.iterrows():
-        color = "blue" if row['Status'] == 'public' else "lightblue" if row['Status'] == 'private-non-profit' else "green"
-        folium.Marker(location=[row['latitude'], row['longitude']], popup=f"<b>{row['Hospital Name']}</b>", icon=folium.Icon(icon="hospital-o", prefix="fa", color=color)).add_to(marker_cluster)
-    map_data = st_folium(m, width="100%", height=500, key="folium_map")
-
-    # --- Handle Map Click ---
+        popup_content = f"<b>{row['Hospital Name']}</b><br>City: {row['City']}"
+        folium.Marker(
+            location=[row['latitude'], row['longitude']],
+            popup=folium.Popup(popup_content, max_width=300),
+            icon=folium.Icon(icon="hospital-o", prefix="fa", color="blue")
+        ).add_to(marker_cluster)
+        
+    map_data = st_folium(m, width="100%", height=500)
+
     if map_data and map_data.get("last_object_clicked"):
         clicked_coords = (map_data["last_object_clicked"]["lat"], map_data["last_object_clicked"]["lng"])
-        distances = unique_hospitals_df.apply(lambda row: geodesic(clicked_coords, (row['latitude'], row['longitude'])).km, axis=1)
+        distances = unique_hospitals_df.apply(
+            lambda row: geodesic(clicked_coords, (row['latitude'], row['longitude'])).km, axis=1
+        )
         if distances.min() < 0.1:
             st.session_state.selected_hospital_id = unique_hospitals_df.loc[distances.idxmin()]['ID']
-            st.info(f"Selected: {unique_hospitals_df.loc[distances.idxmin()]['Hospital Name']}. Navigate to the 'Dashboard' page from the sidebar to see details.")
-
-    # --- List of Hospitals ---
-    st.subheader("Hospital List")
-    for idx, row in unique_hospitals_df.iterrows():
-        col1, col2, col3 = st.columns([4, 2, 2])
-        col1.markdown(f"**{row['Hospital Name']}** ({row['City']})")
-        col2.markdown(f"*{row['Distance (km)']:.1f} km*")
-        if col3.button("View Details", key=f"details_{row['ID']}"):
-            st.session_state.selected_hospital_id = row['ID']
-            st.info(f"Selected: {row['Hospital Name']}. Navigate to the 'Dashboard' page from the sidebar to see details.")
-=======
-# --- 6. Display Results ---
-if st.session_state.search_triggered and not filtered_df.empty:
-    unique_hospitals_df = filtered_df.drop_duplicates(subset=['ID']).copy()
-
-    st.header(f"Found {len(unique_hospitals_df)} Hospitals")
-    st.info("Click a hospital on the map to view its detailed statistics.")
-
-    map_col, details_col = st.columns([6, 4])
-
-    with map_col:
-        st.subheader("🗺️ Map of Hospitals")
-
-        m = folium.Map(location=user_coords, zoom_start=9, tiles="CartoDB positron")
-
-        folium.Marker(
-            location=user_coords,
-            popup="Your Location",
-            icon=folium.Icon(icon="user", prefix="fa", color="red")
-        ).add_to(m)
-
-        marker_cluster = MarkerCluster().add_to(m)
-        for idx, row in unique_hospitals_df.iterrows():
-            popup_content = f"<b>{row['Hospital Name']}</b><br>City: {row['City']}<br>Status: {row['Status']}"
+
+    if st.session_state.selected_hospital_id and st.session_state.selected_hospital_id not in filtered_df['ID'].values:
+        st.session_state.selected_hospital_id = None
+
+    if st.session_state.selected_hospital_id:
+        selected_hospital_all_data = filtered_df[filtered_df['ID'] == st.session_state.selected_hospital_id]
+        
+        if not selected_hospital_all_data.empty:
+            selected_hospital_details = selected_hospital_all_data.iloc[0]
+
+            st.header(f"📊 Detailed Data for: {selected_hospital_details['Hospital Name']}")
+
+            st.subheader("Hospital Information")
+            col1, col2, col3 = st.columns(3)
+            col1.metric("City", selected_hospital_details['City'])
+            col2.metric("Status", selected_hospital_details['Status'])
+            col3.metric("Distance from you", f"{selected_hospital_details['Distance (km)']:.1f} km")
             
-            color = "blue"
-            if row['Status'] == 'private-non-profit':
-                color = "lightblue"
-            elif row['Status'] == 'private-for-profit':
-                color = "green"
-
-            folium.Marker(
-                location=[row['latitude'], row['longitude']],
-                popup=folium.Popup(popup_content, max_width=300),
-                icon=folium.Icon(icon="hospital-o", prefix="fa", color=color)
-            ).add_to(marker_cluster)
-
-        map_data = st_folium(m, width="100%", height=500, key="folium_map")
-
-        if map_data and map_data.get("last_object_clicked"):
-            clicked_coords = (map_data["last_object_clicked"]["lat"], map_data["last_object_clicked"]["lng"])
-            distances = unique_hospitals_df.apply(
-                lambda row: geodesic(clicked_coords, (row['latitude'], row['longitude'])).km, axis=1
-            )
-            if distances.min() < 0.1:
-                st.session_state.selected_hospital_id = unique_hospitals_df.loc[distances.idxmin()]['ID']
-
-    with details_col:
-        st.subheader("📊 Hospital Details")
-
-        if not st.session_state.selected_hospital_id:
-            st.info("Click a hospital marker on the map to see its data here.")
-        else:
-            if st.session_state.selected_hospital_id not in filtered_df['ID'].values:
-                st.session_state.selected_hospital_id = None
-                st.warning("The previously selected hospital is no longer in the filtered list.")
+            # --- NEW: Display Labels and Geographic Info ---
+            st.subheader("Labels & Affiliations")
+            labels_col, geo_col = st.columns(2)
+
+            with labels_col:
+                if selected_hospital_details['LAB_SOFFCO'] == 1:
+                    st.success("✅ Centre of Excellence (Bariatric French Society)")
+                if selected_hospital_details['cso'] == 1:
+                    st.success("✅ Centre of Excellence (Health Ministry)")
+                if selected_hospital_details['university'] == 1:
+                    st.info("🎓 Academic Affiliation")
+
+            with geo_col:
+                st.write(f"**Department:** {selected_hospital_details['lib_dep']} ({selected_hospital_details['code_dep']})")
+                st.write(f"**Region:** {selected_hospital_details['lib_reg']} ({selected_hospital_details['code_reg']})")
+
+            st.markdown("---")
+            
+            st.subheader("Revision Surgery Statistics (2020-2024)")
+            col1, col2 = st.columns(2)
+            col1.metric("Total Revision Surgeries", f"{selected_hospital_details['Revision Surgeries (N)']:.0f}")
+            col2.metric("Revision Surgery Rate", f"{selected_hospital_details['Revision Surgeries (%)']:.1f}%")
+            
+            hospital_annual_data = selected_hospital_all_data.set_index('annee').sort_index(ascending=False)
+
+            st.subheader("Bariatric Procedures by Year")
+            bariatric_df = hospital_annual_data[BARIATRIC_PROCEDURE_NAMES.keys()].rename(columns=BARIATRIC_PROCEDURE_NAMES)
+            if not bariatric_df.empty and bariatric_df.sum().sum() > 0:
+                st.bar_chart(bariatric_df)
+                st.dataframe(bariatric_df)
             else:
-                selected_hospital_all_data = filtered_df[filtered_df['ID'] == st.session_state.selected_hospital_id]
-                selected_hospital_details = selected_hospital_all_data.iloc[0]
-
-                st.markdown(f"#### {selected_hospital_details['Hospital Name']}")
-                st.markdown(f"**City:** {selected_hospital_details['City']}")
-                st.markdown(f"**Status:** {selected_hospital_details['Status']}")
-                st.markdown(f"**Distance:** {selected_hospital_details['Distance (km)']:.1f} km")
-                st.markdown("---")
-                
-                st.markdown("**Surgery Statistics (2020-2024)**")
-                total_proc = selected_hospital_details.get('total_procedures_period', 0)
-                st.metric("Total Surgeries (All Types)", f"{total_proc:.0f}")
-                st.metric("Total Revision Surgeries", f"{selected_hospital_details['Revision Surgeries (N)']:.0f}")
-
-                st.markdown("---")
-
-                st.markdown("**Labels & Affiliations**")
-                if selected_hospital_details.get('university') == 1:
-                    st.success("🎓 University Hospital (Academic Affiliation)")
-                else:
-                    st.warning("➖ No University Affiliation")
-
-                if selected_hospital_details.get('LAB_SOFFCO') == 1:
-                    st.success("✅ Centre of Excellence (SOFFCO)")
-                else:
-                    st.warning("➖ No SOFFCO Centre Label")
-                
-                if selected_hospital_details.get('cso') == 1:
-                    st.success("✅ Centre of Excellence (Health Ministry)")
-                else:
-                    st.warning("➖ No Health Ministry Centre Label")
-                
-                st.markdown("---")
-                
-                hospital_annual_data = selected_hospital_all_data.set_index('annee').sort_index()
-
-                # --- Bariatric Procedures Chart ---
-                st.markdown("**Bariatric Procedures by Year**")
-                bariatric_df = hospital_annual_data[list(BARIATRIC_PROCEDURE_NAMES.keys())].rename(columns=BARIATRIC_PROCEDURE_NAMES)
-                
-                # CHANGE: Calculate and display summary above the chart
-                bariatric_summary = bariatric_df.sum()
-                summary_texts = [f"**{name}**: {int(count)}" for name, count in bariatric_summary.items() if count > 0]
-                if summary_texts:
-                    st.markdown(" | ".join(summary_texts))
-
-                bariatric_df_melted = bariatric_df.reset_index().melt('annee', var_name='Procedure', value_name='Count')
-                
-                if not bariatric_df_melted.empty and bariatric_df_melted['Count'].sum() > 0:
-                    bariatric_chart = alt.Chart(bariatric_df_melted).mark_bar().encode(
-                        x=alt.X('annee:O', title='Year', axis=alt.Axis(labelAngle=0)),
-                        y=alt.Y('Count:Q', title='Number of Procedures'),
-                        color='Procedure:N',
-                        tooltip=['annee', 'Procedure', 'Count']
-                    ).interactive()
-                    st.altair_chart(bariatric_chart, use_container_width=True)
-                else:
-                    st.info("No bariatric procedure data available.")
-
-                st.markdown("---")
-
-                # --- Surgical Approaches Chart ---
-                st.markdown("**Surgical Approaches by Year**")
-                approach_df = hospital_annual_data[list(SURGICAL_APPROACH_NAMES.keys())].rename(columns=SURGICAL_APPROACH_NAMES)
-
-                # CHANGE: Calculate and display summary with percentages above the chart
-                approach_summary = approach_df.sum()
-                total_approaches = approach_summary.sum()
-                summary_texts_approach = []
-                if total_approaches > 0:
-                    for name, count in approach_summary.items():
-                        if count > 0:
-                            percentage = (count / total_approaches) * 100
-                            summary_texts_approach.append(f"**{name}**: {int(count)} ({percentage:.1f}%)")
-                if summary_texts_approach:
-                    st.markdown(" | ".join(summary_texts_approach))
-
-                approach_df_melted = approach_df.reset_index().melt('annee', var_name='Approach', value_name='Count')
-
-                if not approach_df_melted.empty and approach_df_melted['Count'].sum() > 0:
-                    # CHANGE: Removed the text layer from the chart
-                    bar = alt.Chart(approach_df_melted).mark_bar().encode(
-                        x=alt.X('annee:O', title='Year', axis=alt.Axis(labelAngle=0)),
-                        y=alt.Y('Count:Q', title='Number of Surgeries'),
-                        color='Approach:N',
-                        tooltip=['annee', 'Approach', 'Count']
-                    )
-                    st.altair_chart(bar.interactive(), use_container_width=True)
-                else:
-                    st.info("No surgical approach data available.")
->>>>>>> ace2e319
+                st.info("No bariatric procedure data available for this hospital.")
+
+            st.subheader("Surgical Approaches by Year")
+            approach_df = hospital_annual_data[SURGICAL_APPROACH_NAMES.keys()].rename(columns=SURGICAL_APPROACH_NAMES)
+            if not approach_df.empty and approach_df.sum().sum() > 0:
+                st.bar_chart(approach_df)
+                st.dataframe(approach_df)
+            else:
+                st.info("No surgical approach data available for this hospital.")
 
 elif st.session_state.search_triggered:
-    st.warning("No hospitals found matching your criteria. Try increasing the search radius or changing filters.")+    st.warning("No hospitals found matching your criteria. Try increasing the search radius or changing filters.")
+else:
+    st.info("Enter your address in the sidebar and click 'Search Hospitals' to begin.")